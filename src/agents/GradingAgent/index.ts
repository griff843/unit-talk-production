--- conflicted
+++ resolved
@@ -139,51 +139,15 @@
 
   private async gradePickInternal(pick: any): Promise<void> {
     try {
-<<<<<<< HEAD
       // Calculate edge score
-      const edgeScoreResult = finalEdgeScore(pick, EDGE_CONFIG);
-      const edgeResult: EdgeResult = {
-        score: edgeScoreResult.score,
-        confidence: 0.8, // Default confidence value
-        factors: edgeScoreResult.breakdown,
-        solo_lock: edgeScoreResult.solo_lock
-      };
-
-      // Analyze market resistance - convert PropObject to FinalPick
-      const finalPick: FinalPick = {
-        id: pick.id || 'temp-id',
-        created_at: new Date().toISOString(),
-        player_name: pick.player_name,
-        team_name: pick.team_name,
-        matchup: pick.matchup,
-        market_type: pick.market_type || 'unknown',
-        line: typeof pick.line === 'number' ? pick.line : 0,
-        odds: typeof pick.odds === 'number' ? pick.odds : 100,
-        tier: 'pending',
-        edge_score: edgeResult.score,
-        play_status: 'pending',
-        capper: pick.capper,
-        units: pick.units,
-        direction: pick.direction,
-        stat_type: pick.stat_type,
-        game_date: pick.game_date
-      };
-      const marketReaction = await analyzeMarketResistance(finalPick);
-
+      const edgeResult = finalEdgeScore(pick, EDGE_CONFIG);
+      
+      // Analyze market resistance
+      const marketReaction = await analyzeMarketResistance(pick);
+      
       // Determine tier based on edge score
       const tier = this.determineTier(edgeResult.score);
-
-=======
-      // Calculate edge score using centralized logic
-      const edgeResult = unifiedEdgeScore(pick, EDGE_CONFIG);
-
-      // Analyze market resistance
-      const marketReaction = await analyzeMarketResistance(pick);
-
-      // Tier is provided by unifiedEdgeScore
-      const tier = edgeResult.tier;
       
->>>>>>> 0620b2a7
       // Update the pick with grading results
       const { error: updateError } = await this.supabase
         .from('daily_picks')
